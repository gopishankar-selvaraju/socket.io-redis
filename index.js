
/**
 * Module dependencies.
 */

var uid2 = require('uid2');
var redis = require('redis').createClient;
var msgpack = require('msgpack-js');
var Adapter = require('socket.io-adapter');
var debug = require('debug')('socket.io-redis');

/**
 * Module exports.
 */

module.exports = adapter;

/**
 * Returns a redis Adapter class.
 *
 * @param {String} optional, redis uri
 * @return {RedisAdapter} adapter
 * @api public
 */

function adapter(uri, opts){
  opts = opts || {};

  // handle options only
  if ('object' == typeof uri) {
    opts = uri;
    uri = null;
  }

  // handle uri string
  if (uri) {
    uri = uri.split(':');
    opts.host = uri[0];
    opts.port = uri[1];
  }

  // opts
  var socket = opts.socket;
  var host = opts.host || '127.0.0.1';
  var port = Number(opts.port || 6379);
  var pub = opts.pubClient;
  var sub = opts.subClient;
  var data = opts.dataClient;
  var prefix = opts.key || 'socket.io';
  var node = opts.node || false; // Each instance is given a different name to track the ids written by that instance

  // init clients if needed
  if (!pub) pub = socket ? redis(socket) : redis(port, host);
  if (!sub) sub = socket
    ? redis(socket, { detect_buffers: true })
    : redis(port, host, {detect_buffers: true});
  if (!data) data = socket ? redis(socket) : redis(port, host);


  // this server's key
  var uid = uid2(6);
  var key = prefix + '#' + uid;

  /**
   * Adapter constructor.
   *
   * @param {String} namespace name
   * @api public
   */

  var self = this;

  function Redis(nsp){
    self = this;
    Adapter.call(this, nsp);
    sub.psubscribe(prefix + '#*', function(err){
      if (err) self.emit('error', err);
    });
    sub.on('pmessage', this.onmessage.bind(this));
    this.cleanup(function(err){
      if (err) { debug(err) };
      debug('Cleaned up stale data from Redis, if any')
    });
    this.setupExitHandler('SIGTERM', 'SIGINT', 'SIGQUIT');
  }

  /**
   * Inherits from `Adapter`.
   */

  Redis.prototype = Object.create(Adapter.prototype);

  /**
   * Called with a subscription message
   *
   * @api private
   */

  Redis.prototype.onmessage = function(pattern, channel, msg){
    var pieces = channel.split('#');
    if (uid == pieces.pop()) return debug('ignore same uid');
    var args = msgpack.decode(msg);

<<<<<<< HEAD
    if (args[0] && args[0].nsp === undefined)
      args[0].nsp = '/';

    if (!args[0] || args[0].nsp != this.nsp.name) return debug('ignore different namespace');
=======
    if (args[0] && args[0].nsp === undefined) {
      args[0].nsp = '/';
    }

    if (!args[0] || args[0].nsp != this.nsp.name) {
      return debug('ignore different namespace');
    }

>>>>>>> 109c2007
    args.push(true);

    this.broadcast.apply(this, args);
  };

  /**
   * Adds a socket from a room.
   *
   * @param {String} socket id
   * @param {String} room name
   * @param {Function} callback
   * @api public
   */

  Redis.prototype.add = function(id, room, fn){
    Adapter.prototype.add.call(this, id, room);
    var multi = data.multi();
    multi.sadd(prefix + '#' + room, id)
      .sadd(prefix + '#' + id, room);

    if (node) data.sadd(prefix + '#' + node, id); // Add to IDs written in redis by this instance

    multi.exec(function(){
        if (fn) process.nextTick(fn.bind(null, null));
      });

  };

  /**
   * Removes a socket from a room.
   *
   * @param {String} socket id
   * @param {String} room name
   * @param {Function} callback
   * @api public
   */

  Redis.prototype.del = function(id, room, fn){
    Adapter.prototype.del.call(this, id, room);
    var multi = data.multi();
    multi.srem(prefix + '#' + room, id)
      .srem(prefix + '#' + id, room);

    if (node) multi.srem(prefix + '#' + node, id);

    multi.exec(function(){
        if (fn) process.nextTick(fn.bind(null, null));
      });
  };


  /**
   * Removes a socket from all rooms it's joined.
   *
   * @param {String} socket id
   * @api public
   */

  Redis.prototype.delAll = function(id, fn){
    Adapter.prototype.delAll.call(this, id);

    this.clients(id, function(err, rooms){
      if (err) { debug(err) };
      var multi = data.multi();
      for(var i=0; i<rooms.length; ++i){
        multi.srem(prefix + '#' + rooms[i], id);
      }
      multi.del(prefix + '#' + id);
      if (node) multi.srem(prefix + '#' + node, id);
      multi.exec(fn);
    });
  };
  
  /**
   * Get all clients in room.
   *
   * @param {String} room id
   * @api public
   */
  Redis.prototype.clients = function(room, fn){
    data.smembers(prefix + '#' + room, fn);
  };


  /**
   * Broadcasts a packet.
   *
   * @param {Object} packet to emit
   * @param {Object} options
   * @param {Boolean} whether the packet came from another node
   * @api public
   */

  Redis.prototype.broadcast = function(packet, opts, remote){
    Adapter.prototype.broadcast.call(this, packet, opts);
    if (!remote) pub.publish(key, msgpack.encode([packet, opts]));
  };

  /**
   * Cleans up stale socket IDs from previous runs, when the instance was abruptly stopped
   * Requires the option `node` to be set
   * @param {function} callback
   * @api private
   */
  Redis.prototype.cleanup =  function(fn) {
    var self = this;
    var ns = node || prefix; // If multi instance, deletes only stale ids from that instance. Else removes everything
    this.clients(ns, function(err, sockIDs) {
      var staleIDs = sockIDs;
      var errors;
      if (staleIDs.length == 0) { return };
      function _delStaleSockID (id) {
        if (id) {
          debug('Removing stale socket id ' + id);
          self.delAll(id, function(err, results) {
            if (err) {
              debug(err);
              if (!errors) { errors = [] };
              errors.push(err);
            }
            return _delStaleSockID(staleIDs.shift());
          });
        } else {
          return fn(errors);
        }
      }
      return _delStaleSockID(staleIDs.shift());
    });
  }

  /**
   * Set up exit handlers so we can clean up this process's redis data before exiting
   * @param {Array} events
   * @api private
   */
  Redis.prototype.setupExitHandler = function() {
    var self = this;
    process.stdin.resume(); //so the program will not close instantly
    // Copy `arguments` variable to an Array
    var events = Array.prototype.slice.call(arguments, 0);
    for (var ev = events.length - 1; ev >= 0; ev--) {
      // For every event that causes the process to exit, make the cleanup
      process.on(events[ev], function() {
        debug('Please wait while data stored in redis is cleaned up');
        var i;
        var multi = data.multi();
        var execDone = false;

        var roomIds = Object.keys(self.rooms);
        var socketIds = Object.keys(self.sids);
        for(i=0; i<roomIds.length; ++i){
          multi.srem(prefix + '#' + roomIds[i], Object.keys(self.rooms[roomIds[i]]));
        }
        for(i=0; i<socketIds.length; ++i){
          multi.srem(prefix + '#' + socketIds[i], Object.keys(self.sids[socketIds[i]]));
          if (node) multi.srem(prefix + '#' + node, Object.keys(self.sids[socketIds[i]]));
        }
        multi.exec(function(err, replies){
          debug('Redis cleanup successful');
          process.exit();
        });
      });
    };
  };
 

  return Redis;

}<|MERGE_RESOLUTION|>--- conflicted
+++ resolved
@@ -101,12 +101,6 @@
     if (uid == pieces.pop()) return debug('ignore same uid');
     var args = msgpack.decode(msg);
 
-<<<<<<< HEAD
-    if (args[0] && args[0].nsp === undefined)
-      args[0].nsp = '/';
-
-    if (!args[0] || args[0].nsp != this.nsp.name) return debug('ignore different namespace');
-=======
     if (args[0] && args[0].nsp === undefined) {
       args[0].nsp = '/';
     }
@@ -114,8 +108,7 @@
     if (!args[0] || args[0].nsp != this.nsp.name) {
       return debug('ignore different namespace');
     }
-
->>>>>>> 109c2007
+    
     args.push(true);
 
     this.broadcast.apply(this, args);
